#!/bin/env python
'''
class for working with calibrated stereo camera pairs.
'''

from calibrate_stereo import find_files, show_image
import calibrate_stereo
import webcams

import argparse
import cv2
import simplejson


def report_variable(variable_name, variable):
    """
    Check how often each parameter value was chosen.

    Return most common setting and report over all settings chosen.
    """
    report = []
    unique_values = list(set(variable))
    value_frequency = {}
    for value in unique_values:
        value_frequency[variable.count(value)] = value
    frequencies = value_frequency.keys()
    frequencies.sort(reverse=True)
    header = "{} value | Selection frequency".format(variable_name)
    left_column_width = len(header[:-21])
    right_column_width = 21
    report.append(header)
    report.append("{}|{}".format("-" * left_column_width, "-" *
                                 right_column_width))
    for frequency in frequencies:
        left_column = str(value_frequency[frequency]).center(left_column_width)
        right_column = str(frequency).center(right_column_width)
        report.append("{}|{}".format(left_column, right_column))
    return value_frequency[frequencies[0]], "\n".join(report + ["\n"])

class BadBlockMatcherArgument(Exception):
    """Bad argument supplied for ``block_matcher`` in a ``CalibratedPair``."""
class InvalidBMPreset(BadBlockMatcherArgument):
    """Invalid BM preset."""
class InvalidSearchRange(BadBlockMatcherArgument):
    """Invalid search range."""
class InvalidWindowSize(BadBlockMatcherArgument):
    """Invalid search range."""

class CalibratedPair(webcams.StereoPair):
    """
    A stereo pair of calibrated cameras.

    Should be initialized with a context manager to ensure that the camera
    connections are closed properly.
    """
    #: Maximum SAD window size
    max_winsize = 255
    @property
    def search_range(self):
        """Number of disparities for ``block_matcher``."""
        return self._search_range
    @search_range.setter
    def search_range(self, value):
        """Set ``search_range`` to multiple of 16, replace ``block_matcher``."""
        if value == 0 or not value % 16:
            self._search_range = value
            self.replace_bm()
        else:
            raise InvalidSearchRange("Search range must be a multiple of 16.")
    @property
    def window_size(self):
        """Search window size."""
        return self._window_size
    @window_size.setter
    def window_size(self, value):
        """Set search window size and update ``block_matcher``."""
        if value > 4 and value < self.max_winsize and value % 2:
            self._window_size = value
            self.replace_bm()
        else:
            raise InvalidWindowSize("Window size must be an odd number between "
                                    "0 and {}.".format(self.max_winsize + 1))
    @property
    def stereo_bm_preset(self):
        """Stereo BM preset used by ``block_matcher``."""
        return self._bm_preset
    @stereo_bm_preset.setter
    def stereo_bm_preset(self, value):
        """Set stereo BM preset and update ``block_matcher``."""
        if value in (cv2.STEREO_BM_BASIC_PRESET,
                     cv2.STEREO_BM_FISH_EYE_PRESET,
                     cv2.STEREO_BM_NARROW_PRESET):
            self._bm_preset = value
            self.replace_bm()
        else:
            raise InvalidBMPreset("Stereo BM preset must be defined as "
                                  "cv2.STEREO_BM_*_PRESET.")
    def __init__(self, devices,
                 calibration,
                 stereo_bm_preset=cv2.STEREO_BM_BASIC_PRESET,
                 search_range=80,
                 window_size=21,
                 bm_settings=None):
        """
        Initialize cameras.

        ``devices`` is an iterable of the device numbers. If you want to use the
        ``CalibratedPair`` in offline mode, pass None.
        ``calibration`` is a StereoCalibration object. ``stereo_bm_preset``,
        ``search_range`` and ``window_size`` are parameters for the
        ``block_matcher``.

        Settings for the block matcher can be loaded by passing a JSON file
        boject as ``bm_settings``.
        """
        if devices:
            super(CalibratedPair, self).__init__(devices)
        #: ``StereoCalibration`` object holding the camera pair's calibration.
        self.calibration = calibration
        self._bm_preset = cv2.STEREO_BM_BASIC_PRESET
        self._search_range = 0
        self._window_size = 5
        #: OpenCV camera type for ``block_matcher``
        self.stereo_bm_preset = stereo_bm_preset
        #: Number of disparities for ``block_matcher``
        self.search_range = search_range
        #: Search window size for ``block_matcher``
        self.window_size = window_size
        #: ``cv2.StereoBM`` object for block matching.
        self.block_matcher = cv2.StereoBM(self.stereo_bm_preset,
                                          self.search_range,
                                          self.window_size)
        if bm_settings:
            self.load_bm_settings(bm_settings)
    def load_bm_settings(self, bm_settings):
        """Load block matcher settings from a file object."""
        with open(bm_settings) as settings_file:
            settings = simplejson.load(settings_file)
            self.stereo_bm_preset = settings["stereo_bm_preset"]
            self.search_range = settings["search_range"]
            self.window_size = settings["window_size"]
    def replace_bm(self):
        """Replace ``block_matcher`` with current values."""
        self.block_matcher = cv2.StereoBM(preset=self._bm_preset,
                                          ndisparities=self._search_range,
                                          SADWindowSize=self._window_size)
    def save_bm_settings(self, settings_file):
        """Save block matcher settings to a file object."""
        with open(settings_file, "w") as settings_file:
            settings = {"stereo_bm_preset": self.stereo_bm_preset,
                        "search_range": self.search_range,
                        "window_size": self.window_size}
            simplejson.dump(settings, settings_file)
    def get_frames(self):
        """Rectify and return current frames from cameras."""
        frames = super(CalibratedPair, self).get_frames()
        return self.calibration.rectify(frames)
    def compute_disparity(self, pair):
        """
        Compute disparity from image pair (left, right).

        First, convert images to grayscale if needed. Then pass to the
        ``CalibratedPair``'s ``block_matcher`` for stereo matching. The
        disparity map is returned as a single-channel 32 floating point image
        so that it does not have to be rescaled when passed to
        ``cv2.reprojectImageTo3D``.

        If you wish to visualize the image, remember to normalize it to 0-255.
        """
        gray = []
        if pair[0].ndim == 3:
            for side in pair:
                gray.append(cv2.cvtColor(side, cv2.COLOR_BGR2GRAY))
        else:
            gray = pair
<<<<<<< HEAD
        return self.block_matcher.compute(gray[0], gray[1], disptype=cv2.CV_32F)
    def get_disparity(self):
        """Get disparity map from current camera view."""
        pair = self.get_frames()
        return self.compute_disparity(pair)
    def show_disparity(self, pair=None, wait=0):
        """Show disparity map from current camera view or given image pair."""
        if pair is None:
            disparity = self.get_disparity()
=======
        return self.block_matcher.compute(gray[0], gray[1])
    @property
    def search_range(self):
        """Number of disparities for ``block_matcher``."""
        return self._search_range
    @search_range.setter
    def search_range(self, value):
        """Set ``search_range`` to multiple of 16, replace ``block_matcher``."""
        if value == 0 or not value % 16:
            self._search_range = value
            self.replace_block_matcher()
        else:
            raise InvalidSearchRange("Search range must be a multiple of 16.")
    @property
    def window_size(self):
        """Search window size."""
        return self._window_size
    @window_size.setter
    def window_size(self, value):
        """Set search window size and update ``block_matcher``."""
        if value > 4 and value < self.max_winsize and value % 2:
            self._window_size = value
            self.replace_block_matcher()
>>>>>>> 1fcfa1ea
        else:
            disparity = self.compute_disparity(pair)
        show_image(disparity * 255, "Disparity", wait)
    def compute_3d(self, disparity):
        """Compute 3D point cloud from a disparity image."""
        depth_map = cv2.reprojectImageTo3D(disparity,
                                           self.calibration.disp_to_depth_mat,
                                           handleMissingValues=True)
        return depth_map
    def get_3d(self):
        """Get 3D point cloud from current camera view."""
        depth = self.compute_3d(self.get_disparity())
        return depth
    def show_3d(self, disparity=None):
        """Show point cloud from current observations or given disparity map."""
        raise NotImplementedError


class StereoBMTuner(object):
    """
    A class for tuning Stereo BM settings.

    Display a normalized disparity picture from two pictures captured with a
    ``CalibratedPair`` and allow the user to manually tune the settings for the
    stereo block matcher.
    """
    #: Window to show results in
    window_name = "Stereo BM Tuner"
    def __init__(self, calibrated_pair, image_pair):
        """
        Initialize tuner with a ``CalibratedPair`` and tune given pair.

        ``ndis`` is limited to the number of pixels equal to or less than an
        individual image's shortest dimension that is evenly divisible by 16.
        """
        #: Calibrated stereo pair to find Stereo BM settings for
        self.calibrated_pair = calibrated_pair
        #: (left, right) image pair to find disparity between
        self.pair = image_pair
        cv2.namedWindow(self.window_name)
        shortest_dimension = min(self.pair[0].shape[:2])
        cv2.createTrackbar("cam_preset", self.window_name,
                           self.calibrated_pair.stereo_bm_preset, 3,
                           self.set_bm_preset)
        cv2.createTrackbar("ndis", self.window_name,
                           self.calibrated_pair.search_range,
                           shortest_dimension / 16 * 16,
                           self.set_search_range)
        cv2.createTrackbar("winsize", self.window_name,
                           self.calibrated_pair.window_size,
                           self.calibrated_pair.max_winsize,
                           self.set_window_size)
        self.tune_pair(image_pair)
    def set_bm_preset(self, preset):
        """Set ``search_range`` and update disparity image."""
        try:
            self.calibrated_pair.stereo_bm_preset = preset
        except InvalidBMPreset:
            return
        self.update_disparity_map()
    def set_search_range(self, search_range):
        """Set ``search_range`` and update disparity image."""
        try:
            self.calibrated_pair.search_range = search_range
        except InvalidSearchRange:
            return
        self.update_disparity_map()
    def set_window_size(self, window_size):
        """Set ``window_size`` and update disparity image."""
        try:
            self.calibrated_pair.window_size = window_size
        except InvalidWindowSize:
            return
        self.update_disparity_map()
    def update_disparity_map(self):
        """
        Update disparity map in GUI.

        The disparity image is normalized to the range 0-255 and then divided by
        255, because OpenCV multiplies it by 255 when displaying. This is
        because the pixels are stored as floating points.
        """
        disparity = self.calibrated_pair.compute_disparity(self.pair)
        cv2.imshow(self.window_name, disparity * 255)
        cv2.waitKey()
    def tune_pair(self, pair):
        """Tune a pair of images."""
        self.pair = pair
        self.update_disparity_map()

def main():
    """
    Let user tune all images in the input folder and report chosen values.

    Load all images from input folder, consuming available files and showing
    them in the GUI. Afterwards, report user's chosen settings and, if a file
    for the BM settings is provided, save the most common settings to file.
    """
    parser = argparse.ArgumentParser(description="Read images taken from a "
                                     "calibrated stereo pair, compute "
                                     "disparity maps from them and show them "
                                     "interactively to the user, allowing the "
                                     "user to tune the stereo block matcher "
                                     "settings in the GUI.")
    parser.add_argument("calibration_folder",
                        help="Directory where calibration files for the stereo "
                        "pair are stored.")
    parser.add_argument("image_folder",
                        help="Directory where input images are stored.")
    parser.add_argument("--bm_settings",
                        help="File to save most commonly chosen block matcher "
                        "settings to.", default="")
    args = parser.parse_args()

    calibration = calibrate_stereo.StereoCalibration(
                                        input_folder=args.calibration_folder)
    input_files = find_files(args.image_folder)
    calibrated_pair = CalibratedPair(None, calibration)
    image_pair = [cv2.imread(image) for image in input_files[:2]]
    rectified_pair = calibration.rectify(image_pair)
    tuner = StereoBMTuner(calibrated_pair, rectified_pair)
    chosen_arguments = []
    while input_files:
        image_pair = [cv2.imread(image) for image in input_files[:2]]
        rectified_pair = calibration.rectify(image_pair)
        tuner.tune_pair(rectified_pair)
        chosen_arguments.append((calibrated_pair.stereo_bm_preset,
                                 calibrated_pair.search_range,
                                 calibrated_pair.window_size))
        input_files = input_files[2:]
    stereo_bm_presets, search_ranges, window_sizes = [], [], []
    for preset, search_range, size in chosen_arguments:
        stereo_bm_presets.append(preset)
        search_ranges.append(search_range)
        window_sizes.append(size)
    pretty_settings_names = {"stereo_bm_preset": "Stereo BM presets",
                             "search_range": "Search ranges",
                             "window_size": "Window sizes"}
    common_settings = {}
    for variable, values in (("stereo_bm_preset", stereo_bm_presets),
                         ("search_range", search_ranges),
                         ("window_size", window_sizes)):
        (common_setting,
         report) = report_variable(pretty_settings_names[variable], values)
        common_settings[variable] = common_setting
        print(report)
    if args.bm_settings:
        with open(args.bm_settings, "w") as settings_file:
            simplejson.dump(common_settings, settings_file)

if __name__ == "__main__":
    main()<|MERGE_RESOLUTION|>--- conflicted
+++ resolved
@@ -173,7 +173,6 @@
                 gray.append(cv2.cvtColor(side, cv2.COLOR_BGR2GRAY))
         else:
             gray = pair
-<<<<<<< HEAD
         return self.block_matcher.compute(gray[0], gray[1], disptype=cv2.CV_32F)
     def get_disparity(self):
         """Get disparity map from current camera view."""
@@ -183,31 +182,6 @@
         """Show disparity map from current camera view or given image pair."""
         if pair is None:
             disparity = self.get_disparity()
-=======
-        return self.block_matcher.compute(gray[0], gray[1])
-    @property
-    def search_range(self):
-        """Number of disparities for ``block_matcher``."""
-        return self._search_range
-    @search_range.setter
-    def search_range(self, value):
-        """Set ``search_range`` to multiple of 16, replace ``block_matcher``."""
-        if value == 0 or not value % 16:
-            self._search_range = value
-            self.replace_block_matcher()
-        else:
-            raise InvalidSearchRange("Search range must be a multiple of 16.")
-    @property
-    def window_size(self):
-        """Search window size."""
-        return self._window_size
-    @window_size.setter
-    def window_size(self, value):
-        """Set search window size and update ``block_matcher``."""
-        if value > 4 and value < self.max_winsize and value % 2:
-            self._window_size = value
-            self.replace_block_matcher()
->>>>>>> 1fcfa1ea
         else:
             disparity = self.compute_disparity(pair)
         show_image(disparity * 255, "Disparity", wait)
